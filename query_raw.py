# TODO
# - sep msg_id col of final df into fields 
# - ensure single value for msgs_id fields
# - input args as dictionary of field:col_name
# - example data: http://www.hl7.org/implement/standards/product_brief.cfm?product_id=228

# TESTING:
# - pytest: comment out 'from test.test_data import msgs ' and main()
# - example output: keep 'import msgs' and main(); load module; reload module
#     w/ 'import imp', imp.reload(query_raw) 

# from test.test_data import msgs 
import pandas as pd
import itertools
import re

def query_raw(q, store, limit=-1):
    '''
    Query IMAT for raw HL7 messages

    Args:
        q: string
            An IMAT query
        store: string
        limit: int
            Default value of -1 returns all hits

    Returns:
        List of raw HL7 messages
    '''
    hits_raw = Query(
        q,
        store=store,
        limit=limit,
        fields="rawrecord"
    ).raw_execute().decode("utf8")

    msgs = re.findall(r'(?si)<OriginalHL7>(.*?)</OriginalHL7>', hits_raw)
    return msgs

def check_lens_equal(*args):
    '''
    Ensure the length of lists are equal
    '''
    lengths = [len(x) for x in args]
    are_all_equal = len(set(lengths)) == 1
    if not are_all_equal:
        raise RuntimeError(
            "Length of lists are not equal.  Lists of unequal lengths "
            "invalidate the relationship between data elements of the zipped"
            "lists "
        )

def check_nested_lens_equal(lst1, lst2):
    '''
    Ensure the lengths of nested lists are equal
    '''
    check_lens_equal(lst1, lst2)
    for i in range(len(lst1)):
        if len(lst1[i]) != len(lst2[i]):
            raise RuntimeError(
                "Length of lists are not equal.  Lists of unequal lengths "
                "invalidate the relationship between data elements of the zipped"
                "lists "
            )

def flatten(lst):
    '''
    Flatten lists nested one level deep.

    Empty nested lists are not perserved.

    Example:
        >>> flatten([[1, 2], [3, 4], [5, 6]])
        [1, 2, 3, 4, 5, 6]

        >>> flatten([[1, 2], [3, 4], []])
        [1, 2, 3, 4]

        >>> flatten([[1, 2], [3, 4], [5, 6, [7, 8]]])
        [1, 2, 3, 4, 5, 6, [7, 8]]

    Args:
        lst: list

    Returns:
        A list
    '''
    return [item for sublist in lst for item in sublist]

def zip_nested(lst1, lst2):
    '''
    Zip nested lists.

    The length of the two lists must be equal.

    Examples:
        >>> zip_nested([['a', 'b']], [['y', 'z']])
        [[('a', 'y'), ('b', 'z')]]

        >>> zip_nested([['a', 'b'],['c', 'd']], [['w', 'x'],['y', 'z']])
        [[('a', 'w'), ('b', 'x')], [('c', 'y'), ('d', 'z')]]

    Args:
        lst1: list
        lst2: list

    Returns:
        List of nested lists whose elements are tuples.
    '''
    check_nested_lens_equal(lst1, lst2)
    return [list(zip(lst1[i], lst2[i])) for i in range(len(lst1))]

def concat(lsts):
    '''
    Concatinate lists of strings

    Examples:
        >>> concat([[['a', 'b']], [['y', 'z']], [['s', 't']]])
        ['a,y,s', 'b,z,t']

        >>> concat([[['a', 'b']]])
        ['a', 'b']

    Args:
        lsts: list of lists(strings)

    Returns:
        List(strings)
    '''
    if len(lsts) == 1 or not bool(lsts[1]):
        # either a single parsed field or the appended field is empty, in which
        # case the first element is the concatinated lists
        return flatten(lsts[0])
    else:
        zipped = zip_nested(lsts[0], lsts[1])
        concatted = [[",".join(pair) for pair in sublist] for sublist in zipped]
        to_concat = [concatted, flatten(lsts[2:])]
        return concat(to_concat)

def parse_msgs(field_txt, msgs):
    '''
    Parse messages for a given field

    Examples:
        >>> msg1 = '...AL1|3|DA|1545^MORPHINE^99HIC|||20080828|||\n...'
        >>> msg2 = '...AL1|1|DRUG|00000741^OXYCODONE||HYPOTENSION\n...'
        >>> parse_msgs("AL1.3.1", [msg1, msg2])
        >>> [['1545'], ['00000741']]

        >>> # multiple segments per message
        >>> msg3 = '...AL1|1|DRUG|00000741^OXYCODONE||HYPOTENSION\n...AL1|2|DRUG|00001433^TRAMADOL||SEIZURES~VOMITING\n'
        >>> parse_msgs("AL1.3.1", [msg1, msg3])
        >>> [['1545'], ['00000741', '00001433']]

    Args:
        field_txt: string
            Field to parse

            Must be a single location represented by a segment, a component
            and an optional subcomponent. A period (".") must separate
            segments, components, and subcomponents (ex. "PR1.3" or
            "DG1.3.1")

        msgs: list
            List of message to parse

    Returns:
        List of List(string)
    '''
    return list(map(parse_msg(field_txt), msgs))

def parse_msg(field_txt):
    '''
    Higher-order function to parse a field from an HL7 message

    Assumes field separator is a pipe ('|') and component separator is a
    caret ('^')

    TODO: parsing dependent on msgs field separators

    Example:
        >>> msg = '...AL1|3|DA|1545^MORPHINE^99HIC|||20080828|||\n...'
        >>> parse_allergy_type = parse_msg("AL1.2")
        >>> parse_allergy_type(msg)
        >>> ['DA']

        >>> parse_allergy_code_text = parse_msg("AL1.3.2")
        >>> parse_allergy_code_text(msg)
        >>> ['MORPHINE']

        >>> msg_2 = '...AL1|3|DA|1545^MORPHINE^99HIC|||20080828|||\nAL1|4|DA|1550^CODEINE^99HIC|||20101027|||\n'
        >>> parse_allergy_code_text(msg_2)
        >>> ['MORPHINE', 'CODEINE']

    Args:
        field_txt: string
            Field to parse

            Must be a single location represented by a segment and 1 or 2
            subsequent components. A period (".") must separate segments and
            components (ex. "PR1.3" or "DG1.3.1")

    Returns:
        Function to parse HL7 message at the given location
    '''
    field = parse_field_txt(field_txt)

    def parser(msg):
        segs = re.findall(field['seg'] + '\|.*(?=\\n)', msg)
        data = []
        for seg in segs:
            comp = seg.split("|")[field['comp']]
            if field['depth'] == 2:
                datum = comp
            else:
                try:
                    datum = comp.split("^")[field['subcomp']]
                except IndexError:
                    datum = ''
            data.append(datum)
        return data
    return parser

def parse_msg_id(fields, msgs):
    '''
    Parse message ids from raw HL7 messages.

    The message identifier is a concatination of each field, returning a
    single string per message. The returned string has the syntax
    <field_1>,<field_2>,... Its value should be unique because it is used to
    join different data elements within a message.

    Example:
        >>> get_msg_id(msgs)
        ['Facility1,68188,1719801063', Facility2,588229,1721309017', ... ]

    Args:
        fields: List(string)
        msgs: List(string)

    Returns:
        List(string)
    '''
    fields_parsed = list(map(
        parse_msgs,
        fields,
        itertools.repeat(msgs)
    ))

    concatted = concat(fields_parsed)

    if len(set(concatted)) != len(msgs):
        raise RuntimeError("Messages IDs are not unique")

<<<<<<< HEAD
    return concatted
=======
    return concat(fields_parsed)
>>>>>>> 3b8582312e15ca1bf033cd749bdac104511fb78a

def parse_field_txt(field_txt):
    '''
    Parse the string value of an HL7 message field

    Examples:
        >>> parse_field_txt('PR1.3')
        {'seg': 'PR1', 'comp': 3, 'depth': 2}

        >>> parse_field_txt('DG1.3.1')
        {'seg': 'DG1', 'comp': 3, 'subcomp': 0, 'depth': 3}

    Args:
        field_txt: string
            Field name

    Returns:
        Dictionary of field attributes and parsed elements
    '''
    field = {}
    field['depth'] = len(field_txt.split("."))

    if field['depth'] not in [2, 3]:
        raise ValueError(
            "Syntax of location must be either '<segment>.<component>' or"
            "'<segment>.<component>.<subcomponent>'"
        )

    loc_split = field_txt.split(".")

    field['seg'] = loc_split[0]
    field['comp'] = int(loc_split[1])

    if field['seg'] == "MSH":
        field['comp'] -= 1

    if field['depth'] == 3:
        field['subcomp'] = int(loc_split[2]) - 1

    return field

def zip_msg_ids(lst, msg_ids):
    '''
    Zip but ensure list lengths are equal
    '''
    check_lens_equal(msg_ids, lst)
    return list(zip(msg_ids, lst))

def to_df(lst, field_txt):
    '''
    Convert parsed values to dataframe

    Args:
        lst: list
            List of tuples, where the first element is the message ID and the
            second element is a list of parsed values

        field_txt: string
            Field name

    Example:
        >>> to_df(
        ...    [('msg_id1', ['val1']), ('msg_id2', ['val1', 'val2'])],
        ...    "field_name")
        ... )
           msg_id   seg        field_name
        0  msg_id1  seg_0      val1
        1  msg_id2  seg_0      val1
        2  msg_id1  seg_1      None
        3  msg_id2  seg_1      val2

    '''
    df = pd.DataFrame.from_dict(
        dict(lst),
        orient="index"
    )

    n_cols = range(len(df.columns))
    df.columns = ["seg_{n}".format(n=n) for n in n_cols]

    df["msg_id"] = df.index
    df = pd.melt(df, id_vars=["msg_id"])
    df.rename(
        columns = {
            "variable": "seg",
            "value": field_txt
        },
        inplace=True
    )
    return df

def join_dfs(dfs):
    '''
    Join dataframes
    '''
    if len(dfs) == 1:
        return dfs[0]
    else:
        df_join = pd.merge(
            dfs[0],
            dfs[1],
            how="inner",
            on=["msg_id", "seg"],
            sort=False
        )
        dfs_to_join = dfs[2:]
        dfs_to_join.append(df_join)
        return join_dfs(dfs_to_join)

def main(id_fields, report_fields, msgs):
    report_field_segs = [re.match('\w*', field).group() for field in report_fields]

    if len(set(report_field_segs)) != 1:
        raise RuntimeError("Reported fields must be from the same segment")

    parsed_report_fields = map(
        parse_msgs,
        report_fields,
        itertools.repeat(msgs)
    )

    msg_ids = parse_msg_id(id_fields, msgs)

    report_fields_w_ids = map(
        zip_msg_ids,
        parsed_report_fields,
        itertools.repeat(msg_ids)
    )

    field_dfs = list(map(
        to_df,
        report_fields_w_ids,
        report_fields
    ))

    df = join_dfs(field_dfs)

    df.dropna(
        axis=0,
        how='all',
        subset=report_fields,
        inplace=True
    )
    return df

# print(main(
#     ['PID.3.4', 'PID.3.1', 'PID.18.1'],
#     ['DG1.3.1', 'DG1.3.2', 'DG1.6', 'DG1.15'],
#     msgs
# ))<|MERGE_RESOLUTION|>--- conflicted
+++ resolved
@@ -253,11 +253,7 @@
     if len(set(concatted)) != len(msgs):
         raise RuntimeError("Messages IDs are not unique")
 
-<<<<<<< HEAD
     return concatted
-=======
-    return concat(fields_parsed)
->>>>>>> 3b8582312e15ca1bf033cd749bdac104511fb78a
 
 def parse_field_txt(field_txt):
     '''

--- conflicted
+++ resolved
@@ -69,7 +69,6 @@
         parse_field_txt('DG1')
     with pytest.raises(ValueError):
         parse_field_txt('DG1.2.3.4')
-<<<<<<< HEAD
 
 def test_main():
     with pytest.raises(RuntimeError):
@@ -77,6 +76,4 @@
             ['PID.3.4', 'PID.3.1', 'PID.18.1'],
             ['DG1.3.1', 'DG1.3.2', 'AL.15'],
             test_data.msgs
-        )
-=======
->>>>>>> 3b8582312e15ca1bf033cd749bdac104511fb78a+        )